package src;

import src.data.CsvReader;
import src.graph.Graph;
import src.graph.AdjacencyListGraph;
<<<<<<< HEAD
import src.graph.MatrixGraph;
import src.graph.LinearArrayGraph;
import src.graph.DynamicArrayGraph;
import src.graph.OffsetArrayGraph;
import src.graph.RoutePartitionedTrieGraph;
=======
import src.graph.DoublyLinkedListGraph;
import src.graph.CircularLinkedListGraph;
import src.graph.HalfEdgeGraph;
import src.graph.LinkCutTreeGraph;
import src.graph.EulerTourTreeGraph;
>>>>>>> c7ff2c0e
import src.algo.*;
import src.experiments.ExperimentRunner;
import src.analysis.GraphAnalyzer;
import src.analysis.CentralityMetrics;
import src.comparison.DataStructureComparator;
import src.comparison.DataStructureComparator.GraphComparisonResult;
import src.comparison.DataStructureComparator.MemoryComparisonResult;
import src.comparison.DataStructureComparator.AlgorithmComparisonResult;
import src.reports.AnalysisReportGenerator;
import java.io.IOException;
import java.util.*;

/**
 * Main class providing console interface for the airline route finder.
 * Implements the complete menu system as specified in the requirements.
 */
public class Main {
    private static Graph graph = null;
    private static Scanner scanner = new Scanner(System.in);

    public static void main(String[] args) {
        System.out.println("=== Best Airline Path Finder ===");
        System.out.println("Find optimal airline routes based on review ratings");
        System.out.println();

        while (true) {
            showMenu();
            int choice = getIntInput("Enter your choice: ");

            switch (choice) {
                case 1:
                    buildGraphFromCsv();
                    break;
                case 2:
                    queryBestRoute();
                    break;
                case 3:
                    runExperiments();
                    break;
                case 4:
                    performGraphAnalysis();
                    break;
                case 5:
                    performDataStructureComparison();
                    break;
                case 6:
                    generateAnalysisReport();
                    break;
                case 7:
                    System.out.println("Goodbye!");
                    return;
                default:
                    System.out.println("Invalid choice. Please try again.");
            }

            System.out.println();
        }
    }

    /**
     * Displays the main menu
     */
    private static void showMenu() {
        System.out.println("Main Menu:");
        System.out.println("1. Build graph from CSV");
        System.out.println("2. Query best route");
        System.out.println("3. Run experiments");
        System.out.println("4. Graph analysis");
        System.out.println("5. Data structure comparison");
        System.out.println("6. Generate analysis report");
        System.out.println("7. Exit");
        System.out.println();
    }

    /**
     * Menu option 1: Build graph from CSV
     */
    private static void buildGraphFromCsv() {
        System.out.println("=== Build Graph from CSV ===");

        String csvPath = getStringInput("Enter CSV path (press Enter for default 'data/cleaned_flights.csv'): ");
        if (csvPath.trim().isEmpty()) {
            csvPath = "data/cleaned_flights.csv";
        }

        // Choose graph implementation
        System.out.println("Choose graph implementation:");
        System.out.println("1. AdjacencyListGraph (default)");
        System.out.println("2. MatrixGraph");
        System.out.println("3. LinearArrayGraph");
        System.out.println("4. DynamicArrayGraph");
        System.out.println("5. OffsetArrayGraph (CSR)");
        System.out.println("6. RoutePartitionedTrieGraph");
        int implChoice = getIntInput("Enter graph type (1-6): ");
        if (implChoice < 1 || implChoice > 6) {
            implChoice = 1;
        }

        try {
            System.out.println("Reading CSV file: " + csvPath);
            CsvReader reader = new CsvReader();
<<<<<<< HEAD

            switch (implChoice) {
                case 1: { // AdjacencyListGraph
                    Graph g = new AdjacencyListGraph();
                    graph = reader.readCsvAndBuildGraph(csvPath, g);
                    break;
                }
                case 2: { // MatrixGraph requires capacity; build temp then copy
                    Graph temp = reader.readCsvAndBuildGraph(csvPath); // build adjacency first
                    int capacity = Math.max(temp.nodeCount() * 2, 16);
                    MatrixGraph mg = new MatrixGraph(capacity);
                    // copy nodes and edges
                    for (String node : temp.nodes()) {
                        mg.addNode(node);
                    }
                    for (String node : temp.nodes()) {
                        for (src.graph.Edge e : temp.neighbors(node)) {
                            mg.addEdge(node, e);
                        }
                    }
                    graph = mg;
                    break;
                }
                case 3: { // LinearArrayGraph
                    Graph g = new LinearArrayGraph();
                    graph = reader.readCsvAndBuildGraph(csvPath, g);
                    break;
                }
                case 4: { // DynamicArrayGraph
                    Graph g = new DynamicArrayGraph();
                    graph = reader.readCsvAndBuildGraph(csvPath, g);
                    break;
                }
                case 5: { // OffsetArrayGraph
                    OffsetArrayGraph g = new OffsetArrayGraph();
                    reader.readCsvAndBuildGraph(csvPath, g);
                    g.finalizeCSR();
                    graph = g;
                    break;
                }
                case 6: { // RoutePartitionedTrieGraph
                    Graph g = new RoutePartitionedTrieGraph();
                    graph = reader.readCsvAndBuildGraph(csvPath, g);
                    break;
                }
            }

            System.out.println("Graph built successfully!");
            System.out.println("Implementation: " + graph.getClass().getSimpleName());
=======
            System.out.println("Select graph implementation:");
            System.out.println("1. AdjacencyListGraph (default)");
            System.out.println("2. DoublyLinkedListGraph");
            System.out.println("3. CircularLinkedListGraph");
            System.out.println("4. HalfEdgeGraph");
            System.out.println("5. LinkCutTreeGraph (adapter)");
            System.out.println("6. EulerTourTreeGraph (adapter)");
            int implChoice = getIntInput("Enter choice (1-6): ");
            if (implChoice < 1 || implChoice > 6) implChoice = 1;

            switch (implChoice) {
                case 2:
                    graph = reader.readCsvAndBuildGraph(csvPath, DoublyLinkedListGraph::new);
                    break;
                case 3:
                    graph = reader.readCsvAndBuildGraph(csvPath, CircularLinkedListGraph::new);
                    break;
                case 4:
                    graph = reader.readCsvAndBuildGraph(csvPath, HalfEdgeGraph::new);
                    break;
                case 5:
                    graph = reader.readCsvAndBuildGraph(csvPath, LinkCutTreeGraph::new);
                    break;
                case 6:
                    graph = reader.readCsvAndBuildGraph(csvPath, EulerTourTreeGraph::new);
                    break;
                case 1:
                default:
                    graph = reader.readCsvAndBuildGraph(csvPath, AdjacencyListGraph::new);
                    break;
            }
            
            System.out.println("Graph built successfully!");
            System.out.println("Graph impl: " + graph.getClass().getSimpleName());
>>>>>>> c7ff2c0e
            System.out.println("Nodes: " + graph.nodeCount());
            System.out.println("Edges: " + graph.edgeCount());

            // Show some sample nodes
            List<String> nodes = graph.nodes();
            if (!nodes.isEmpty()) {
                System.out.println("Sample nodes: " + String.join(", ", nodes.subList(0, Math.min(10, nodes.size()))));
            }

        } catch (IOException e) {
            System.err.println("Error reading CSV file: " + e.getMessage());
        } catch (Exception e) {
            System.err.println("Error building graph: " + e.getMessage());
        }
    }

    /**
     * Menu option 2: Query best route
     */
    private static void queryBestRoute() {
        if (graph == null) {
            System.out.println("Error: No graph loaded. Please build graph from CSV first.");
            return;
        }

        System.out.println("=== Query Best Route ===");

        String origin = getStringInput("Enter origin country: ").trim();
        String destination = getStringInput("Enter destination country: ").trim();

        // Validate nodes exist
        if (!graph.hasNode(origin)) {
            System.out.println("Error: Origin country '" + origin + "' not found in graph.");
            suggestSimilarNodes(origin, "origin");
            return;
        }

        if (!graph.hasNode(destination)) {
            System.out.println("Error: Destination country '" + destination + "' not found in graph.");
            suggestSimilarNodes(destination, "destination");
            return;
        }

        // Algorithm selection
        System.out.println("Select algorithm:");
        System.out.println("1. Dijkstra (default)");
        System.out.println("2. A* (Zero heuristic)");
        System.out.println("3. A* (Hop heuristic)");

        int algoChoice = getIntInput("Enter algorithm choice (1-3): ");
        if (algoChoice < 1 || algoChoice > 3) {
            algoChoice = 1; // Default to Dijkstra
        }

        // Optional constraints
        Constraints constraints = getConstraints();

        // Run the selected algorithm
        PathResult result = null;
        String algorithmName = "";

        switch (algoChoice) {
            case 1:
                Dijkstra dijkstra = new Dijkstra();
                result = dijkstra.findPath(graph, origin, destination, constraints);
                algorithmName = "Dijkstra";
                break;
            case 2:
                AStar aStarZero = new AStar();
                result = aStarZero.findPath(graph, origin, destination, new AStar.ZeroHeuristic(), constraints);
                algorithmName = "A* (Zero heuristic)";
                break;
            case 3:
                AStar aStarHop = new AStar();
                result = aStarHop.findPath(graph, origin, destination, new AStar.HopHeuristic(), constraints);
                algorithmName = "A* (Hop heuristic)";
                break;
        }

        // Display results
        System.out.println("\n=== Results ===");
        System.out.println("Algorithm: " + algorithmName);
        System.out.println(result.getDetailedSummary());

        // ASCII route visualization
        if (result.isFound()) {
            System.out.println("\n=== Route Visualization ===");
            displayAsciiRoute(result);
        }
    }

    /**
     * Menu option 3: Run experiments
     */
    private static void runExperiments() {
        if (graph == null) {
            System.out.println("Error: No graph loaded. Please build graph from CSV first.");
            return;
        }

        System.out.println("=== Run Experiments ===");

        int numQueries = getIntInput("Number of random queries (default 50): ");
        if (numQueries <= 0) {
            numQueries = 50;
        }

        try {
            ExperimentRunner runner = new ExperimentRunner(graph);
            runner.runExperiments(numQueries, "out/experiments");

            System.out.println("Experiments completed successfully!");
            System.out.println("Results written to:");
            System.out.println("- out/experiments/algorithms.csv");
            System.out.println("- out/experiments/README.md");

        } catch (IOException e) {
            System.err.println("Error running experiments: " + e.getMessage());
        } catch (Exception e) {
            System.err.println("Error: " + e.getMessage());
        }
    }

    /**
     * Gets constraints from user input
     */
    private static Constraints getConstraints() {
        System.out.println("\nOptional constraints (press Enter to skip):");

        // Max stops
        String maxStopsInput = getStringInput("Maximum stops (or unlimited): ");
        int maxStops = Integer.MAX_VALUE;
        if (!maxStopsInput.trim().isEmpty()) {
            try {
                maxStops = Integer.parseInt(maxStopsInput.trim());
            } catch (NumberFormatException e) {
                System.out.println("Invalid number, using unlimited stops");
            }
        }

        // Airline allowlist
        String allowlistInput = getStringInput("Airline allowlist (comma-separated): ");
        Set<String> allowlist = new HashSet<>();
        if (!allowlistInput.trim().isEmpty()) {
            String[] airlines = allowlistInput.split(",");
            for (String airline : airlines) {
                allowlist.add(airline.trim());
            }
        }

        // Airline blocklist
        String blocklistInput = getStringInput("Airline blocklist (comma-separated): ");
        Set<String> blocklist = new HashSet<>();
        if (!blocklistInput.trim().isEmpty()) {
            String[] airlines = blocklistInput.split(",");
            for (String airline : airlines) {
                blocklist.add(airline.trim());
            }
        }

        return new Constraints(maxStops, allowlist.isEmpty() ? null : allowlist,
                blocklist.isEmpty() ? null : blocklist);
    }

    /**
     * Suggests similar nodes when a node is not found
     */
    private static void suggestSimilarNodes(String target, String type) {
        List<String> nodes = graph.nodes();
        List<String> suggestions = new ArrayList<>();

        String targetLower = target.toLowerCase();
        for (String node : nodes) {
            if (node.toLowerCase().contains(targetLower) || targetLower.contains(node.toLowerCase())) {
                suggestions.add(node);
            }
        }

        if (!suggestions.isEmpty()) {
            System.out.println("Did you mean one of these " + type + " countries?");
            for (String suggestion : suggestions.subList(0, Math.min(5, suggestions.size()))) {
                System.out.println("- " + suggestion);
            }
        }
    }

    /**
     * Displays ASCII route visualization
     */
    private static void displayAsciiRoute(PathResult result) {
        List<String> countries = result.getCountries();
        List<String> airlines = result.getAirlines();

        if (countries.size() < 2) {
            return;
        }

        StringBuilder route = new StringBuilder();
        for (int i = 0; i < countries.size() - 1; i++) {
            if (i > 0) {
                route.append(" ");
            }
            route.append(countries.get(i));
            route.append(" --(").append(airlines.get(i)).append(")--> ");
        }
        route.append(countries.get(countries.size() - 1));

        System.out.println(route.toString());
    }

    /**
     * Gets integer input from user
     */
    private static int getIntInput(String prompt) {
        System.out.print(prompt);
        try {
            return Integer.parseInt(scanner.nextLine().trim());
        } catch (NumberFormatException e) {
            return 0;
        }
    }

    /**
     * Gets string input from user
     */
    private static String getStringInput(String prompt) {
        System.out.print(prompt);
        return scanner.nextLine();
    }

    /**
     * Menu option 4: Perform graph analysis
     */
    private static void performGraphAnalysis() {
        if (graph == null) {
            System.out.println("Error: No graph loaded. Please build graph from CSV first.");
            return;
        }

        System.out.println("=== Graph Analysis ===");

        GraphAnalyzer analyzer = new GraphAnalyzer(graph);
        AnalysisReportGenerator reportGenerator = new AnalysisReportGenerator();

        // Show quick summary
        reportGenerator.printQuickSummary(analyzer);

        // Detailed analysis
        System.out.println("Performing detailed analysis...");

        // Structure analysis
        System.out.println("\n--- Graph Structure ---");
        System.out.println(analyzer.analyzeStructure().toString());

        // Airline analysis
        System.out.println("\n--- Airline Analysis ---");
        System.out.println(analyzer.analyzeAirlines().toString());

        // Route analysis
        System.out.println("\n--- Route Analysis ---");
        System.out.println(analyzer.analyzeRoutes().toString());

        // Centrality analysis
        System.out.println("\n--- Centrality Analysis ---");
        Map<String, CentralityMetrics> centrality = analyzer.calculateCentrality();

        // Show top 5 countries by degree centrality
        List<Map.Entry<String, CentralityMetrics>> sortedByDegree = new ArrayList<>(centrality.entrySet());
        sortedByDegree.sort((a, b) -> Integer.compare(b.getValue().getDegree(), a.getValue().getDegree()));

        System.out.println("Top 5 countries by degree centrality:");
        for (int i = 0; i < Math.min(5, sortedByDegree.size()); i++) {
            Map.Entry<String, CentralityMetrics> entry = sortedByDegree.get(i);
            System.out.printf("%d. %s: %s%n", i + 1, entry.getKey(), entry.getValue().toString());
        }
    }

    /**
     * Menu option 5: Perform data structure comparison
     */
    private static void performDataStructureComparison() {
        if (graph == null) {
            System.out.println("Error: No graph loaded. Please build graph from CSV first.");
            return;
        }

        System.out.println("=== Data Structure Comparison ===");

        DataStructureComparator comparator = new DataStructureComparator();

        // Use all nodes and all edges for comprehensive comparison
        List<String> allNodes = new ArrayList<>(graph.nodes());
        int totalEdges = graph.edgeCount();

        System.out.println("Testing with ALL " + allNodes.size() + " nodes and " + totalEdges + " edges...");
        System.out.println("This may take a while for large graphs...\n");

        // Graph implementation comparison
        System.out.println("--- Graph Implementation Comparison ---");
        GraphComparisonResult graphComparison = comparator.compareGraphImplementations(allNodes, totalEdges);
        System.out.println(graphComparison.toString());

        // Memory comparison
        System.out.println("\n--- Memory Usage Comparison ---");
        MemoryComparisonResult memoryComparison = comparator.compareMemoryUsage(allNodes, totalEdges);
        System.out.println(memoryComparison.toString());

        // Algorithm comparison (using subset for queries to avoid too many)
        System.out.println("\n--- Algorithm Performance Comparison ---");
        List<String> testQueries = generateTestQueries(allNodes, Math.min(20, allNodes.size() / 10));
        AlgorithmComparisonResult algorithmComparison = comparator.compareAlgorithms(graph, testQueries);
        System.out.println(algorithmComparison.toString());
    }

    /**
     * Menu option 6: Generate comprehensive analysis report
     */
    private static void generateAnalysisReport() {
        if (graph == null) {
            System.out.println("Error: No graph loaded. Please build graph from CSV first.");
            return;
        }

        System.out.println("=== Generate Analysis Report ===");

        String outputDir = getStringInput("Enter output directory (press Enter for 'out/analysis'): ");
        if (outputDir.trim().isEmpty()) {
            outputDir = "out/analysis";
        }

        try {
            GraphAnalyzer analyzer = new GraphAnalyzer(graph);
            DataStructureComparator comparator = new DataStructureComparator();
            AnalysisReportGenerator reportGenerator = new AnalysisReportGenerator();

            System.out.println("Generating comprehensive analysis report...");
            reportGenerator.generateCompleteReport(analyzer, comparator, outputDir);

            System.out.println("Analysis report generated successfully!");
            System.out.println("Files created:");
            System.out.println("- " + outputDir + "/analysis_report.md");
            System.out.println("- " + outputDir + "/centrality_data.csv");
            System.out.println("- " + outputDir + "/airline_data.csv");
            System.out.println("- " + outputDir + "/route_data.csv");

        } catch (IOException e) {
            System.err.println("Error generating report: " + e.getMessage());
        }
    }

    /**
     * Generates test queries for algorithm comparison
     */
    private static List<String> generateTestQueries(List<String> nodes, int numQueries) {
        List<String> queries = new ArrayList<>();
        Random random = new Random(42);

        for (int i = 0; i < numQueries; i++) {
            String origin = nodes.get(random.nextInt(nodes.size()));
            String destination = nodes.get(random.nextInt(nodes.size()));

            if (!origin.equals(destination)) {
                queries.add(origin + " -> " + destination);
            }
        }

        return queries;
    }
}<|MERGE_RESOLUTION|>--- conflicted
+++ resolved
@@ -3,19 +3,16 @@
 import src.data.CsvReader;
 import src.graph.Graph;
 import src.graph.AdjacencyListGraph;
-<<<<<<< HEAD
 import src.graph.MatrixGraph;
 import src.graph.LinearArrayGraph;
 import src.graph.DynamicArrayGraph;
 import src.graph.OffsetArrayGraph;
 import src.graph.RoutePartitionedTrieGraph;
-=======
 import src.graph.DoublyLinkedListGraph;
 import src.graph.CircularLinkedListGraph;
 import src.graph.HalfEdgeGraph;
 import src.graph.LinkCutTreeGraph;
 import src.graph.EulerTourTreeGraph;
->>>>>>> c7ff2c0e
 import src.algo.*;
 import src.experiments.ExperimentRunner;
 import src.analysis.GraphAnalyzer;
@@ -117,57 +114,6 @@
         try {
             System.out.println("Reading CSV file: " + csvPath);
             CsvReader reader = new CsvReader();
-<<<<<<< HEAD
-
-            switch (implChoice) {
-                case 1: { // AdjacencyListGraph
-                    Graph g = new AdjacencyListGraph();
-                    graph = reader.readCsvAndBuildGraph(csvPath, g);
-                    break;
-                }
-                case 2: { // MatrixGraph requires capacity; build temp then copy
-                    Graph temp = reader.readCsvAndBuildGraph(csvPath); // build adjacency first
-                    int capacity = Math.max(temp.nodeCount() * 2, 16);
-                    MatrixGraph mg = new MatrixGraph(capacity);
-                    // copy nodes and edges
-                    for (String node : temp.nodes()) {
-                        mg.addNode(node);
-                    }
-                    for (String node : temp.nodes()) {
-                        for (src.graph.Edge e : temp.neighbors(node)) {
-                            mg.addEdge(node, e);
-                        }
-                    }
-                    graph = mg;
-                    break;
-                }
-                case 3: { // LinearArrayGraph
-                    Graph g = new LinearArrayGraph();
-                    graph = reader.readCsvAndBuildGraph(csvPath, g);
-                    break;
-                }
-                case 4: { // DynamicArrayGraph
-                    Graph g = new DynamicArrayGraph();
-                    graph = reader.readCsvAndBuildGraph(csvPath, g);
-                    break;
-                }
-                case 5: { // OffsetArrayGraph
-                    OffsetArrayGraph g = new OffsetArrayGraph();
-                    reader.readCsvAndBuildGraph(csvPath, g);
-                    g.finalizeCSR();
-                    graph = g;
-                    break;
-                }
-                case 6: { // RoutePartitionedTrieGraph
-                    Graph g = new RoutePartitionedTrieGraph();
-                    graph = reader.readCsvAndBuildGraph(csvPath, g);
-                    break;
-                }
-            }
-
-            System.out.println("Graph built successfully!");
-            System.out.println("Implementation: " + graph.getClass().getSimpleName());
-=======
             System.out.println("Select graph implementation:");
             System.out.println("1. AdjacencyListGraph (default)");
             System.out.println("2. DoublyLinkedListGraph");
@@ -202,7 +148,6 @@
             
             System.out.println("Graph built successfully!");
             System.out.println("Graph impl: " + graph.getClass().getSimpleName());
->>>>>>> c7ff2c0e
             System.out.println("Nodes: " + graph.nodeCount());
             System.out.println("Edges: " + graph.edgeCount());
 
