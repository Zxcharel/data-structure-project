package src.data;

import src.graph.AdjacencyListGraph;
import src.graph.Edge;
import src.graph.Graph;
import java.util.function.Supplier;
import java.io.BufferedReader;
import java.io.FileReader;
import java.io.IOException;
import java.util.HashMap;
import java.util.Map;

/**
 * Reads CSV files containing flight data and builds a graph representation.
 * Handles case-insensitive header parsing and aggregates routes by airline.
 */
public class CsvReader {
    
    /**
     * Reads a CSV file and builds a graph from the flight data.
     * 
     * @param csvPath Path to the CSV file
     * @return A graph containing all the flight routes
     * @throws IOException if the file cannot be read
     */
    public Graph readCsvAndBuildGraph(String csvPath) throws IOException {
        Map<String, RouteAggregate> routeMap = new HashMap<>();
        
        try (BufferedReader reader = new BufferedReader(new FileReader(csvPath))) {
            String line = reader.readLine();
            if (line == null) {
                throw new IOException("CSV file is empty");
            }
            
            // Parse header to find column indices
            String[] headers = parseCsvLine(line);
            ColumnIndices indices = findColumnIndices(headers);
            
            // Read data lines
            int lineNumber = 1;
            while ((line = reader.readLine()) != null) {
                lineNumber++;
                try {
                    FlightRecord record = parseFlightRecord(line, indices);
                    if (record != null) {
                        String routeKey = record.getRouteKey();
                        routeMap.computeIfAbsent(routeKey, 
                            k -> new RouteAggregate(record.getOriginCountry(), 
                                                  record.getDestinationCountry(), 
                                                  record.getAirline()))
                               .addRecord(record);
                    }
                } catch (Exception e) {
                    System.err.printf("Warning: Skipping malformed line %d: %s%n", lineNumber, e.getMessage());
                }
            }
        }
        
        // Build graph from aggregated routes (default to AdjacencyListGraph)
        return buildGraphFromRoutes(routeMap, AdjacencyListGraph::new);
    }

    /**
     * Reads a CSV file and builds a graph using the provided graph factory.
     *
     * @param csvPath Path to the CSV file
     * @param graphFactory Factory to create a Graph implementation
     * @return A graph containing all the flight routes
     * @throws IOException if the file cannot be read
     */
    public Graph readCsvAndBuildGraph(String csvPath, Supplier<Graph> graphFactory) throws IOException {
        Map<String, RouteAggregate> routeMap = new HashMap<>();

        try (BufferedReader reader = new BufferedReader(new FileReader(csvPath))) {
            String line = reader.readLine();
            if (line == null) {
                throw new IOException("CSV file is empty");
            }

            // Parse header to find column indices
            String[] headers = parseCsvLine(line);
            ColumnIndices indices = findColumnIndices(headers);

            // Read data lines
            int lineNumber = 1;
            while ((line = reader.readLine()) != null) {
                lineNumber++;
                try {
                    FlightRecord record = parseFlightRecord(line, indices);
                    if (record != null) {
                        String routeKey = record.getRouteKey();
                        routeMap.computeIfAbsent(routeKey, 
                            k -> new RouteAggregate(record.getOriginCountry(), 
                                                  record.getDestinationCountry(), 
                                                  record.getAirline()))
                               .addRecord(record);
                    }
                } catch (Exception e) {
                    System.err.printf("Warning: Skipping malformed line %d: %s%n", lineNumber, e.getMessage());
                }
            }
        }

        return buildGraphFromRoutes(routeMap, graphFactory);
    }

    /**
     * Reads a CSV file and builds the graph into the provided Graph implementation.
     * Returns the same instance for chaining/assignment.
     */
    public Graph readCsvAndBuildGraph(String csvPath, Graph targetGraph) throws IOException {
        Map<String, RouteAggregate> routeMap = new HashMap<>();
        
        try (BufferedReader reader = new BufferedReader(new FileReader(csvPath))) {
            String line = reader.readLine();
            if (line == null) {
                throw new IOException("CSV file is empty");
            }
            
            String[] headers = parseCsvLine(line);
            ColumnIndices indices = findColumnIndices(headers);
            
            int lineNumber = 1;
            while ((line = reader.readLine()) != null) {
                lineNumber++;
                try {
                    FlightRecord record = parseFlightRecord(line, indices);
                    if (record != null) {
                        String routeKey = record.getRouteKey();
                        routeMap.computeIfAbsent(routeKey, 
                            k -> new RouteAggregate(record.getOriginCountry(), 
                                                  record.getDestinationCountry(), 
                                                  record.getAirline()))
                               .addRecord(record);
                    }
                } catch (Exception e) {
                    System.err.printf("Warning: Skipping malformed line %d: %s%n", lineNumber, e.getMessage());
                }
            }
        }
        
        buildIntoGraphFromRoutes(routeMap, targetGraph);
        return targetGraph;
    }
    
    /**
     * Parses a CSV line, handling quoted fields
     */
    private String[] parseCsvLine(String line) {
        // Simple CSV parsing - assumes no commas within quoted fields for now
        return line.split(",");
    }
    
    /**
     * Finds the indices of required columns in the header
     */
    private ColumnIndices findColumnIndices(String[] headers) {
        ColumnIndices indices = new ColumnIndices();
        
        for (int i = 0; i < headers.length; i++) {
            String header = headers[i].trim().toLowerCase();
            
            if (header.contains("airline")) {
                indices.airlineIndex = i;
            } else if (header.contains("origin") && !header.contains("code")) {
                indices.originIndex = i;
            } else if (header.contains("destination") && !header.contains("code")) {
                indices.destinationIndex = i;
            } else if (header.contains("overall") && header.contains("rating")) {
                indices.overallRatingIndex = i;
            } else if (header.contains("value") && header.contains("money")) {
                indices.valueForMoneyIndex = i;
            } else if (header.contains("inflight") && header.contains("entertainment")) {
                indices.inflightEntertainmentIndex = i;
            } else if (header.contains("cabin") && header.contains("staff")) {
                indices.cabinStaffIndex = i;
            } else if (header.contains("seat") && header.contains("comfort")) {
                indices.seatComfortIndex = i;
            }
        }
        
        // Validate required columns
        if (indices.airlineIndex == -1) {
            throw new IllegalArgumentException("Required column 'airline' not found");
        }
        if (indices.originIndex == -1) {
            throw new IllegalArgumentException("Required column 'origin' not found");
        }
        if (indices.destinationIndex == -1) {
            throw new IllegalArgumentException("Required column 'destination' not found");
        }
        
        return indices;
    }
    
    /**
     * Parses a single flight record from a CSV line
     */
    private FlightRecord parseFlightRecord(String line, ColumnIndices indices) {
        String[] fields = parseCsvLine(line);
        
        if (fields.length <= Math.max(Math.max(indices.airlineIndex, indices.originIndex), indices.destinationIndex)) {
            return null; // Skip malformed lines
        }
        
        String airline = fields[indices.airlineIndex].trim();
        String origin = fields[indices.originIndex].trim();
        String destination = fields[indices.destinationIndex].trim();
        
        // Skip if essential fields are empty
        if (airline.isEmpty() || origin.isEmpty() || destination.isEmpty()) {
            return null;
        }
        
        int overallRating = parseRating(fields, indices.overallRatingIndex);
        int valueForMoney = parseRating(fields, indices.valueForMoneyIndex);
        int inflightEntertainment = parseRating(fields, indices.inflightEntertainmentIndex);
        int cabinStaff = parseRating(fields, indices.cabinStaffIndex);
        int seatComfort = parseRating(fields, indices.seatComfortIndex);
        
        return new FlightRecord(airline, origin, destination,
                               overallRating, valueForMoney, inflightEntertainment,
                               cabinStaff, seatComfort);
    }
    
    /**
     * Parses a rating field, returning 0 for missing/invalid values
     */
    private int parseRating(String[] fields, int index) {
        if (index == -1 || index >= fields.length) {
            return 0; // Column not found or out of bounds
        }
        
        String value = fields[index].trim();
        if (value.isEmpty()) {
            return 0; // Missing value
        }
        
        try {
            // Handle decimal ratings by rounding to nearest integer
            double rating = Double.parseDouble(value);
            return (int) Math.round(rating);
        } catch (NumberFormatException e) {
            return 0; // Invalid number
        }
    }
    
    /**
     * Builds a graph from the aggregated route data
     */
<<<<<<< HEAD
    private Graph buildGraphFromRoutes(Map<String, RouteAggregate> routeMap) {
        AdjacencyListGraph graph = new AdjacencyListGraph();
        buildIntoGraphFromRoutes(routeMap, graph);
        return graph;
    }

    /**
     * Populates the provided target graph using the aggregated route data.
     */
    private void buildIntoGraphFromRoutes(Map<String, RouteAggregate> routeMap, Graph targetGraph) {
=======
    private Graph buildGraphFromRoutes(Map<String, RouteAggregate> routeMap, Supplier<Graph> graphFactory) {
        Graph graph = graphFactory.get();
        
>>>>>>> c7ff2c0e
        for (RouteAggregate aggregate : routeMap.values()) {
            // Add nodes
            targetGraph.addNode(aggregate.getOriginCountry());
            targetGraph.addNode(aggregate.getDestinationCountry());
            
            // Add edge with calculated weight
            Edge edge = new Edge(
                aggregate.getDestinationCountry(),
                aggregate.getAirline(),
                aggregate.getAverageOverallRating(),
                aggregate.getAverageValueForMoney(),
                aggregate.getAverageInflightEntertainment(),
                aggregate.getAverageCabinStaff(),
                aggregate.getAverageSeatComfort(),
                aggregate.calculateWeight()
            );
            
            targetGraph.addEdge(aggregate.getOriginCountry(), edge);
        }
    }
    
    /**
     * Helper class to store column indices
     */
    private static class ColumnIndices {
        int airlineIndex = -1;
        int originIndex = -1;
        int destinationIndex = -1;
        int overallRatingIndex = -1;
        int valueForMoneyIndex = -1;
        int inflightEntertainmentIndex = -1;
        int cabinStaffIndex = -1;
        int seatComfortIndex = -1;
    }
}<|MERGE_RESOLUTION|>--- conflicted
+++ resolved
@@ -248,7 +248,6 @@
     /**
      * Builds a graph from the aggregated route data
      */
-<<<<<<< HEAD
     private Graph buildGraphFromRoutes(Map<String, RouteAggregate> routeMap) {
         AdjacencyListGraph graph = new AdjacencyListGraph();
         buildIntoGraphFromRoutes(routeMap, graph);
@@ -259,11 +258,6 @@
      * Populates the provided target graph using the aggregated route data.
      */
     private void buildIntoGraphFromRoutes(Map<String, RouteAggregate> routeMap, Graph targetGraph) {
-=======
-    private Graph buildGraphFromRoutes(Map<String, RouteAggregate> routeMap, Supplier<Graph> graphFactory) {
-        Graph graph = graphFactory.get();
-        
->>>>>>> c7ff2c0e
         for (RouteAggregate aggregate : routeMap.values()) {
             // Add nodes
             targetGraph.addNode(aggregate.getOriginCountry());
